--- conflicted
+++ resolved
@@ -50,9 +50,8 @@
         }
     }
 
-<<<<<<< HEAD
     function closeAllowance(address[] calldata tokenAddrs, address spender) external onlyOwner {
-        for (uint256 i = 0; i < tokenAddrs.length; i++) {
+        for (uint256 i = 0; i < tokenAddrs.length; ++i) {
             IERC20(tokenAddrs[i]).safeApprove(spender, 0);
         }
     }
@@ -61,20 +60,6 @@
         require(_addr != address(0), "MarketMakerProxy: zero address");
         isWithdrawWhitelist[_addr] = _enabled;
         emit UpdateWhitelist(_addr, _enabled);
-=======
-    function setAllowance(address[] memory token_addrs, address spender) public onlyOperator {
-        for (uint256 i = 0; i < token_addrs.length; ++i) {
-            address token = token_addrs[i];
-            IERC20(token).safeApprove(spender, LibConstant.MAX_UINT);
-        }
-    }
-
-    function closeAllowance(address[] memory token_addrs, address spender) public onlyOperator {
-        for (uint256 i = 0; i < token_addrs.length; ++i) {
-            address token = token_addrs[i];
-            IERC20(token).safeApprove(spender, 0);
-        }
->>>>>>> 28fd461b
     }
 
     function wrapETH() external onlyOwner {
