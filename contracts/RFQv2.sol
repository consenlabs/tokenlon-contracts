--- conflicted
+++ resolved
@@ -71,14 +71,9 @@
     ) private {
         Offer memory _offer = _rfqOrder.offer;
         // check the offer deadline and fee factor
-<<<<<<< HEAD
         require(_offer.expiry > block.timestamp, "offer expired");
         require(_rfqOrder.feeFactor < LibConstant.BPS_MAX, "invalid fee factor");
-=======
-        require(_offer.expiry >= block.timestamp, "offer expired");
-        require(_rfqOrder.feeFactor <= LibConstant.BPS_MAX, "invalid fee factor");
         require(_rfqOrder.recipient != address(0), "zero recipient");
->>>>>>> 9b52088b
 
         // check if the offer is available to be filled
         (bytes32 offerHash, bytes32 rfqOrderHash) = getRFQOrderHash(_rfqOrder);
