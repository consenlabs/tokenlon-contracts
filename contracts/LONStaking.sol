// SPDX-License-Identifier: MIT
pragma solidity 0.7.6;

/* Modified from SushiBar contract: https://etherscan.io/address/0x8798249c2E607446EfB7Ad49eC89dD1865Ff4272#code */
/* Added with AAVE StakedToken's cooldown feature: https://etherscan.io/address/0x74a7a4e7566a2f523986e500ce35b20d343f6741#code */

import "@openzeppelin/contracts/math/Math.sol";
import "@openzeppelin/contracts/math/SafeMath.sol";
import "@openzeppelin/contracts/token/ERC20/ERC20.sol";
import "@openzeppelin/contracts/token/ERC20/IERC20.sol";
import "@openzeppelin/contracts/token/ERC20/SafeERC20.sol";
import "@openzeppelin/contracts/utils/Address.sol";
import "@openzeppelin/contracts/utils/Pausable.sol";
import "@openzeppelin/contracts/utils/ReentrancyGuard.sol";

import "./interfaces/ILon.sol";
import "./interfaces/IveLON.sol";
import "./interfaces/IConversion.sol";
import "./upgradeable/ERC20ForUpgradeable.sol";
import "./upgradeable/OwnableForUpgradeable.sol";
import "./utils/LibConstant.sol";

contract LONStaking is ERC20ForUpgradeable, OwnableForUpgradeable, ReentrancyGuard, Pausable, IConversion {
    using SafeMath for uint256;
    using SafeERC20 for ILon;
    using SafeERC20 for IERC20;

    // keccak256("Permit(address owner,address spender,uint256 value,uint256 nonce,uint256 deadline)")
    bytes32 public constant PERMIT_TYPEHASH = 0x6e71edae12b1b97f4d1f60370fef10105fa2faae0126114a169c64845d6126c9;

    ILon public lonToken;
    bytes32 public DOMAIN_SEPARATOR;
    uint256 public BPS_RAGE_EXIT_PENALTY;
    uint256 public COOLDOWN_SECONDS;
    uint256 public COOLDOWN_IN_DAYS;
    mapping(address => uint256) public nonces; // For EIP-2612 permit()
    mapping(address => uint256) public stakersCooldowns;

    IveLON public veLon;
    bool public conversion = false;

    /* ========== EVENTS ========== */

    event Staked(address indexed user, uint256 amount, uint256 share);
    event Cooldown(address indexed user);
    event Redeem(address indexed user, uint256 share, uint256 redeemAmount, uint256 penaltyAmount);
    event Recovered(address token, uint256 amount);
    event SetCooldownAndRageExitParam(uint256 coolDownInDays, uint256 bpsRageExitPenalty);

    /* ========== CONSTRUCTOR ========== */

    function initialize(
        ILon _lonToken,
        address _owner,
        uint256 _COOLDOWN_IN_DAYS,
        uint256 _BPS_RAGE_EXIT_PENALTY
    ) external {
        lonToken = _lonToken;

        _initializeOwnable(_owner);
        _initializeERC20("Wrapped Tokenlon", "xLON");

        require(_COOLDOWN_IN_DAYS >= 1, "COOLDOWN_IN_DAYS less than 1 day");
        require(_BPS_RAGE_EXIT_PENALTY <= LibConstant.BPS_MAX, "BPS_RAGE_EXIT_PENALTY larger than BPS_MAX");
        COOLDOWN_IN_DAYS = _COOLDOWN_IN_DAYS;
        COOLDOWN_SECONDS = _COOLDOWN_IN_DAYS * 86400;
        BPS_RAGE_EXIT_PENALTY = _BPS_RAGE_EXIT_PENALTY;

        uint256 chainId;
        assembly {
            chainId := chainid()
        }
        DOMAIN_SEPARATOR = keccak256(
            abi.encode(
                keccak256("EIP712Domain(string name,string version,uint256 chainId,address verifyingContract)"),
                keccak256(bytes(name())),
                keccak256(bytes("1")),
                chainId,
                address(this)
            )
        );
    }

    /* ========== RESTRICTED FUNCTIONS ========== */

    function pause() external onlyOwner whenNotPaused {
        _pause();
    }

    function unpause() external onlyOwner whenPaused {
        _unpause();
    }

    function setCooldownAndRageExitParam(uint256 _COOLDOWN_IN_DAYS, uint256 _BPS_RAGE_EXIT_PENALTY) public onlyOwner {
        require(_COOLDOWN_IN_DAYS >= 1, "COOLDOWN_IN_DAYS less than 1 day");
        require(_BPS_RAGE_EXIT_PENALTY <= LibConstant.BPS_MAX, "BPS_RAGE_EXIT_PENALTY larger than BPS_MAX");

        COOLDOWN_IN_DAYS = _COOLDOWN_IN_DAYS;
        COOLDOWN_SECONDS = _COOLDOWN_IN_DAYS * 86400;
        BPS_RAGE_EXIT_PENALTY = _BPS_RAGE_EXIT_PENALTY;
        emit SetCooldownAndRageExitParam(_COOLDOWN_IN_DAYS, _BPS_RAGE_EXIT_PENALTY);
    }

    function recoverERC20(address _tokenAddress, uint256 _tokenAmount) external onlyOwner {
        require(_tokenAddress != address(lonToken), "cannot withdraw lon token");
        IERC20(_tokenAddress).safeTransfer(owner, _tokenAmount);
        emit Recovered(_tokenAddress, _tokenAmount);
    }

    /// @notice Enable xLon migration and set the veLon.
    /// @param _veLon The destination address which xLon is converted to.
    function enableConversion(address _veLon) external override onlyOwner {
        conversion = true;
        veLon = IveLON(_veLon);
    }

    /// @notice Disable xLON migration.
    function disableConversion() external override onlyOwner {
        conversion = false;
        veLon = IveLON(address(0x0));
    }

    /* ========== VIEWS ========== */

    function cooldownRemainSeconds(address _account) external view returns (uint256) {
        uint256 cooldownTimestamp = stakersCooldowns[_account];
        if ((cooldownTimestamp == 0) || (cooldownTimestamp.add(COOLDOWN_SECONDS) <= block.timestamp)) return 0;

        return cooldownTimestamp.add(COOLDOWN_SECONDS).sub(block.timestamp);
    }

    function previewRageExit(address _account) external view returns (uint256 receiveAmount, uint256 penaltyAmount) {
        uint256 cooldownEndTimestamp = stakersCooldowns[_account].add(COOLDOWN_SECONDS);
        uint256 totalLon = lonToken.balanceOf(address(this));
        uint256 totalShares = totalSupply();
        uint256 share = balanceOf(_account);
        uint256 userTotalAmount = share.mul(totalLon).div(totalShares);

        if (block.timestamp > cooldownEndTimestamp) {
            // Normal redeem if cooldown period already passed
            receiveAmount = userTotalAmount;
            penaltyAmount = 0;
        } else {
            uint256 timeDiffInDays = Math.min(COOLDOWN_IN_DAYS, (cooldownEndTimestamp.sub(block.timestamp)).div(86400).add(1));
            // Penalty share = share * (number_of_days_to_cooldown_end / number_of_days_in_cooldown) * (BPS_RAGE_EXIT_PENALTY / BPS_MAX)
            uint256 penaltyShare = share.mul(timeDiffInDays).mul(BPS_RAGE_EXIT_PENALTY).div(LibConstant.BPS_MAX).div(COOLDOWN_IN_DAYS);
            receiveAmount = share.sub(penaltyShare).mul(totalLon).div(totalShares);
            penaltyAmount = userTotalAmount.sub(receiveAmount);
        }
    }

    /* ========== MUTATIVE FUNCTIONS ========== */

    function _getNextCooldownTimestamp(
        uint256 _fromCooldownTimestamp,
        uint256 _amountToReceive,
        address _toAddress,
        uint256 _toBalance
    ) internal view returns (uint256) {
        uint256 toCooldownTimestamp = stakersCooldowns[_toAddress];
        if (toCooldownTimestamp == 0) {
            return 0;
        }

        uint256 fromCooldownTimestamp;
        // If sent from user who has not unstake, set fromCooldownTimestamp to current block timestamp,
        // i.e., pretend the user just unstake now.
        // This is to prevent user from bypassing cooldown by transferring to an already unstaked account.
        if (_fromCooldownTimestamp == 0) {
            fromCooldownTimestamp = block.timestamp;
        } else {
            fromCooldownTimestamp = _fromCooldownTimestamp;
        }

        // If `to` account has greater timestamp, i.e., `to` has to wait longer, the timestamp remains the same.
        if (fromCooldownTimestamp <= toCooldownTimestamp) {
            return toCooldownTimestamp;
        } else {
            // Otherwise, count in `from` account's timestamp to derive `to` account's new timestamp.

            // If the period between `from` and `to` account is greater than COOLDOWN_SECONDS,
            // reduce the period to COOLDOWN_SECONDS.
            // This is to prevent user from bypassing cooldown by early unstake with `to` account
            // and enjoy free cooldown bonus while waiting for `from` account to unstake.
            if (fromCooldownTimestamp.sub(toCooldownTimestamp) > COOLDOWN_SECONDS) {
                toCooldownTimestamp = fromCooldownTimestamp.sub(COOLDOWN_SECONDS);
            }

            toCooldownTimestamp = (_amountToReceive.mul(fromCooldownTimestamp).add(_toBalance.mul(toCooldownTimestamp))).div(_amountToReceive.add(_toBalance));
            return toCooldownTimestamp;
        }
    }

    function _transfer(
        address _from,
        address _to,
        uint256 _amount
    ) internal override whenNotPaused {
        uint256 balanceOfFrom = balanceOf(_from);
        uint256 balanceOfTo = balanceOf(_to);
        uint256 previousSenderCooldown = stakersCooldowns[_from];
        if (_from != _to) {
            stakersCooldowns[_to] = _getNextCooldownTimestamp(previousSenderCooldown, _amount, _to, balanceOfTo);
            // if cooldown was set and whole balance of sender was transferred - clear cooldown
            if (balanceOfFrom == _amount && previousSenderCooldown != 0) {
                stakersCooldowns[_from] = 0;
            }
        }

        super._transfer(_from, _to, _amount);
    }

    // EIP-2612 permit standard
    function permit(
        address _owner,
        address _spender,
        uint256 _value,
        uint256 _deadline,
        uint8 _v,
        bytes32 _r,
        bytes32 _s
    ) external {
        require(_owner != address(0), "owner is zero address");
        require(block.timestamp <= _deadline || _deadline == 0, "permit expired");

        bytes32 digest = keccak256(
            abi.encodePacked(uint16(0x1901), DOMAIN_SEPARATOR, keccak256(abi.encode(PERMIT_TYPEHASH, _owner, _spender, _value, nonces[_owner]++, _deadline)))
        );

        require(_owner == ecrecover(digest, _v, _r, _s), "invalid signature");
        _approve(_owner, _spender, _value);
    }

    function _stake(address _account, uint256 _amount) internal {
        require(_amount > 0, "cannot stake 0 amount");

        // Mint xLON according to current share and Lon amount
        uint256 totalLon = lonToken.balanceOf(address(this));
        uint256 totalShares = totalSupply();
        uint256 share;
        if (totalShares == 0 || totalLon == 0) {
            share = _amount;
        } else {
            share = _amount.mul(totalShares).div(totalLon);
        }
        // Update staker's Cooldown timestamp
        stakersCooldowns[_account] = _getNextCooldownTimestamp(block.timestamp, share, _account, balanceOf(_account));

        _mint(_account, share);
        emit Staked(_account, _amount, share);
    }

    function stake(uint256 _amount) public nonReentrant whenNotPaused {
        _stake(msg.sender, _amount);
        lonToken.transferFrom(msg.sender, address(this), _amount);
    }

    function stakeWithPermit(
        uint256 _amount,
        uint256 _deadline,
        uint8 _v,
        bytes32 _r,
        bytes32 _s
    ) public nonReentrant whenNotPaused {
        _stake(msg.sender, _amount);
        // Use permit to allow LONStaking contract to transferFrom user
        lonToken.permit(msg.sender, address(this), _amount, _deadline, _v, _r, _s);
        lonToken.transferFrom(msg.sender, address(this), _amount);
    }

    function unstake() public {
        require(balanceOf(msg.sender) > 0, "no share to unstake");
        require(stakersCooldowns[msg.sender] == 0, "already unstake");

        stakersCooldowns[msg.sender] = block.timestamp;
        emit Cooldown(msg.sender);
    }

    function _redeemAndSendTo(
        uint256 _share,
        uint256 _penalty,
        address _destination
    ) internal returns (uint256 userTotalAmount) {
        require(_share != 0, "cannot redeem 0 share");

        uint256 totalLon = lonToken.balanceOf(address(this));
        uint256 totalShares = totalSupply();

        userTotalAmount = _share.add(_penalty).mul(totalLon).div(totalShares);
        uint256 redeemAmount = _share.mul(totalLon).div(totalShares);
        uint256 penaltyAmount = userTotalAmount.sub(redeemAmount);
        _burn(msg.sender, _share.add(_penalty));
        if (balanceOf(msg.sender) == 0) {
            stakersCooldowns[msg.sender] = 0;
        }

        lonToken.transfer(_destination, redeemAmount);

        emit Redeem(msg.sender, _share, redeemAmount, penaltyAmount);
        return userTotalAmount;
    }

    function redeem(uint256 _share) public nonReentrant {
        uint256 cooldownStartTimestamp = stakersCooldowns[msg.sender];
        require(cooldownStartTimestamp > 0, "not yet unstake");

        require(block.timestamp > cooldownStartTimestamp.add(COOLDOWN_SECONDS), "Still in cooldown");

        _redeemAndSendTo(_share, 0, msg.sender);
    }

    function rageExit() public nonReentrant {
        uint256 cooldownStartTimestamp = stakersCooldowns[msg.sender];
        require(cooldownStartTimestamp > 0, "not yet unstake");

        uint256 cooldownEndTimestamp = cooldownStartTimestamp.add(COOLDOWN_SECONDS);
        uint256 share = balanceOf(msg.sender);
        if (block.timestamp > cooldownEndTimestamp) {
            // Normal redeem if cooldown period already passed
            _redeemAndSendTo(share, 0, msg.sender);
        } else {
            uint256 timeDiffInDays = Math.min(COOLDOWN_IN_DAYS, (cooldownEndTimestamp.sub(block.timestamp)).div(86400).add(1));
            // Penalty = share * (number_of_days_to_cooldown_end / number_of_days_in_cooldown) * (BPS_RAGE_EXIT_PENALTY / BPS_MAX)
<<<<<<< HEAD
            uint256 penalty = share.mul(timeDiffInDays).mul(BPS_RAGE_EXIT_PENALTY).div(BPS_MAX).div(COOLDOWN_IN_DAYS);
            _redeemAndSendTo(share.sub(penalty), penalty, msg.sender);
=======
            uint256 penalty = share.mul(timeDiffInDays).mul(BPS_RAGE_EXIT_PENALTY).div(LibConstant.BPS_MAX).div(COOLDOWN_IN_DAYS);
            _redeem(share.sub(penalty), penalty);
>>>>>>> bf727bdb
        }
    }

    function convert(bytes calldata _encodeData) external override returns (uint256 tokenId) {
        require(conversion, "conversion is not enabled");
        uint256 _lockDuration = abi.decode(_encodeData, (uint256));
        uint256 userShare = balanceOf(msg.sender);
        uint256 userLonBalance = _redeemAndSendTo(userShare, 0, address(this));
        lonToken.approve(address(veLon), userLonBalance);

        return veLon.createLockFor(userLonBalance, _lockDuration, msg.sender);
    }
}<|MERGE_RESOLUTION|>--- conflicted
+++ resolved
@@ -321,13 +321,8 @@
         } else {
             uint256 timeDiffInDays = Math.min(COOLDOWN_IN_DAYS, (cooldownEndTimestamp.sub(block.timestamp)).div(86400).add(1));
             // Penalty = share * (number_of_days_to_cooldown_end / number_of_days_in_cooldown) * (BPS_RAGE_EXIT_PENALTY / BPS_MAX)
-<<<<<<< HEAD
-            uint256 penalty = share.mul(timeDiffInDays).mul(BPS_RAGE_EXIT_PENALTY).div(BPS_MAX).div(COOLDOWN_IN_DAYS);
+            uint256 penalty = share.mul(timeDiffInDays).mul(BPS_RAGE_EXIT_PENALTY).div(LibConstant.BPS_MAX).div(COOLDOWN_IN_DAYS);
             _redeemAndSendTo(share.sub(penalty), penalty, msg.sender);
-=======
-            uint256 penalty = share.mul(timeDiffInDays).mul(BPS_RAGE_EXIT_PENALTY).div(LibConstant.BPS_MAX).div(COOLDOWN_IN_DAYS);
-            _redeem(share.sub(penalty), penalty);
->>>>>>> bf727bdb
         }
     }
 
