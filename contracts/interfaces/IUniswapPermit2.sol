--- conflicted
+++ resolved
@@ -79,7 +79,6 @@
         address token
     ) external;
 
-<<<<<<< HEAD
     /// @notice Approves the spender to use up to amount of the specified token up until the expiration
     /// @param token The token to approve
     /// @param spender The spender address to approve
@@ -92,7 +91,8 @@
         address spender,
         uint160 amount,
         uint48 expiration
-=======
+    ) external;
+
     /*
      * Signature Transfer
      */
@@ -135,6 +135,5 @@
         SignatureTransferDetails calldata transferDetails,
         address owner,
         bytes calldata signature
->>>>>>> e600383b
     ) external;
 }