--- conflicted
+++ resolved
@@ -1304,20 +1304,8 @@
         bytes memory orderMakerSig,
         ILimitOrder.TraderParams memory params,
         ILimitOrder.CoordinatorParams memory crdParams
-<<<<<<< HEAD
     ) internal view returns (bytes memory payload) {
         return abi.encodeWithSelector(limitOrder.fillLimitOrderByTrader.selector, order, orderMakerSig, params, crdParams);
-=======
-    ) internal pure returns (bytes memory payload) {
-        return
-            abi.encodeWithSignature(
-                "fillLimitOrderByTrader((address,address,uint256,uint256,address,address,uint256,uint64),bytes,(address,address,uint256,uint256,uint64,bytes),(bytes,uint256,uint64))",
-                order,
-                orderMakerSig,
-                params,
-                crdParams
-            );
->>>>>>> 48f64729
     }
 
     function _genFillByProtocolPayload(
@@ -1325,20 +1313,8 @@
         bytes memory orderMakerSig,
         ILimitOrder.ProtocolParams memory params,
         ILimitOrder.CoordinatorParams memory crdParams
-<<<<<<< HEAD
     ) internal view returns (bytes memory payload) {
         return abi.encodeWithSelector(limitOrder.fillLimitOrderByProtocol.selector, order, orderMakerSig, params, crdParams);
-=======
-    ) internal pure returns (bytes memory payload) {
-        return
-            abi.encodeWithSignature(
-                "fillLimitOrderByProtocol((address,address,uint256,uint256,address,address,uint256,uint64),bytes,(uint8,bytes,address,uint256,uint256,uint64),(bytes,uint256,uint64))",
-                order,
-                orderMakerSig,
-                params,
-                crdParams
-            );
->>>>>>> 48f64729
     }
 
     function _genCancelLimitOrderPayload(LimitOrderLibEIP712.Order memory order, bytes memory cancelOrderMakerSig)
