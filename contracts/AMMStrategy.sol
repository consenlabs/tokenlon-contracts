// SPDX-License-Identifier: MIT
pragma solidity 0.8.17;

import { IERC20 } from "@openzeppelin/contracts/token/ERC20/IERC20.sol";
import { SafeERC20 } from "@openzeppelin/contracts/token/ERC20/utils/SafeERC20.sol";

import { Ownable } from "./abstracts/Ownable.sol";
import { UniswapV3 } from "./libraries/UniswapV3.sol";
import { Commands } from "./libraries/UniswapCommands.sol";
import { IAMMStrategy } from "./interfaces/IAMMStrategy.sol";
import { IUniswapRouterV2 } from "./interfaces/IUniswapRouterV2.sol";
import { IUniversalRouter } from "./interfaces/IUniversalRouter.sol";
import { IBalancerV2Vault } from "./interfaces/IBalancerV2Vault.sol";
import { IUniswapPermit2 } from "./interfaces/IUniswapPermit2.sol";
import { ICurveFi } from "./interfaces/ICurveFi.sol";
import { ICurveFiV2 } from "./interfaces/ICurveFiV2.sol";

contract AMMStrategy is IAMMStrategy, Ownable {
    using SafeERC20 for IERC20;
<<<<<<< HEAD
    using SafeMath for uint256;
=======
    using Bytes for bytes;
>>>>>>> e4dcf19c

    address public genericSwap;
    address public immutable sushiswapRouter;
    address public immutable uniswapPermit2;
    address public immutable uniswapUniversalRouter;
    address public immutable balancerV2Vault;

    constructor(
        address _owner,
        address _genericSwap,
        address _sushiswapRouter,
        address _uniswapPermit2,
        address _uniswapUniversalRouter,
        address _balancerV2Vault
    ) Ownable(_owner) {
        genericSwap = _genericSwap;
        sushiswapRouter = _sushiswapRouter;
        uniswapPermit2 = _uniswapPermit2;
        uniswapUniversalRouter = _uniswapUniversalRouter;
        balancerV2Vault = _balancerV2Vault;
    }

    modifier onlyGenericSwap() {
        require(msg.sender == genericSwap, "not from GenericSwap contract");
        _;
    }

    /// @inheritdoc IAMMStrategy
    function setGenericSwap(address newGenericSwap) external override onlyOwner {
        genericSwap = newGenericSwap;
        emit SetGenericSwap(newGenericSwap);
    }

    /// @inheritdoc IAMMStrategy
    function approveTokenList(
        address[] calldata tokenList,
        address[] calldata spenderList,
        uint256 amount
    ) external override onlyOwner {
        for (uint256 i = 0; i < tokenList.length; ++i) {
            for (uint256 j = 0; j < spenderList.length; ++j) {
                if (spenderList[j] == uniswapUniversalRouter) {
                    // should approve uniswapUniversalRouter in permit2
                    IERC20(tokenList[i]).safeApprove(uniswapPermit2, amount);
                    IUniswapPermit2(uniswapPermit2).approve(
                        tokenList[i],
                        spenderList[j],
                        amount > type(uint160).max ? type(uint160).max : uint160(amount),
                        type(uint48).max
                    );
                } else {
                    IERC20(tokenList[i]).safeApprove(spenderList[j], amount);
                }
            }
        }
    }

    function executeStrategy(
        address inputToken,
        address outputToken,
        uint256 inputAmount,
        bytes calldata data
    ) external override onlyGenericSwap {
        (address[] memory routerAddrList, bytes[] memory dataList) = abi.decode(data, (address[], bytes[]));
        require(routerAddrList.length > 0 && routerAddrList.length == dataList.length, "wrong array lengths");
        (uint256 actualOutputAmount, uint256 actualInputAmount) = (0, 0);
        for (uint256 i = 0; i < routerAddrList.length; ++i) {
            (uint256 inputAmountPerSwap, uint256 outputAmountPerSwap) = (0, 0);
            if (routerAddrList[i] == sushiswapRouter) {
                (inputAmountPerSwap, outputAmountPerSwap) = _tradeSushiwapTokenToToken(inputToken, outputToken, dataList[i]);
            } else if (routerAddrList[i] == uniswapUniversalRouter) {
                (inputAmountPerSwap, outputAmountPerSwap) = _tradeUniswapTokenToToken(inputToken, outputToken, dataList[i]);
            } else if (routerAddrList[i] == balancerV2Vault) {
                (inputAmountPerSwap, outputAmountPerSwap) = _tradeBalancerV2TokenToToken(inputToken, outputToken, dataList[i]);
            } else {
                // Try to match maker with Curve pool list
                (inputAmountPerSwap, outputAmountPerSwap) = _tradeCurveTokenToToken(routerAddrList[i], outputToken, dataList[i]);
            }
            require(outputAmountPerSwap > 0, "empty output token in single swap");
            actualInputAmount += inputAmountPerSwap;
            actualOutputAmount += outputAmountPerSwap;
        }
        require(actualInputAmount == inputAmount, "inputAmount not match");
        IERC20(outputToken).safeTransfer(genericSwap, actualOutputAmount);
        emit Swapped(inputToken, inputAmount, routerAddrList, outputToken, actualOutputAmount);
    }

    function _tradeSushiwapTokenToToken(
        address _inputToken,
        address _outputToken,
        bytes memory _data
    ) internal returns (uint256, uint256) {
        (uint256 inputAmount, uint256 deadline, address[] memory path) = abi.decode(_data, (uint256, uint256, address[]));
        _validateAMMPath(_inputToken, _outputToken, path);
        uint256[] memory amounts = IUniswapRouterV2(sushiswapRouter).swapExactTokensForTokens(inputAmount, 0, path, address(this), deadline);
        return (inputAmount, amounts[amounts.length - 1]);
    }

    function _tradeUniswapTokenToToken(
        address _inputToken,
        address _outputToken,
        bytes memory _data
    ) internal returns (uint256, uint256) {
        (uint256 command, uint256 inputAmount, uint256 deadline, bytes memory encodedPath) = abi.decode(_data, (uint256, uint256, uint256, bytes));
        bytes memory input = _genUniswapInput(_inputToken, _outputToken, command, inputAmount, encodedPath);
        bytes memory commands = abi.encodePacked(bytes1(uint8(command)));
        bytes[] memory inputs = new bytes[](1);
        inputs[0] = input;
        uint256 balanceBefore = IERC20(_outputToken).balanceOf(address(this));
        IUniversalRouter(uniswapUniversalRouter).execute(commands, inputs, deadline);
        uint256 balanceAfter = IERC20(_outputToken).balanceOf(address(this));
        return (inputAmount, balanceAfter.sub(balanceBefore));
    }

    function _genUniswapInput(
        address _inputToken,
        address _outputToken,
        uint256 command,
        uint256 inputAmount,
        bytes memory encodedPath
    ) internal view returns (bytes memory input) {
        require(command == Commands.V3_SWAP_EXACT_IN || command == Commands.V2_SWAP_EXACT_IN, "unsupport uniswap command");
        if (command == Commands.V2_SWAP_EXACT_IN) {
            // uniswap v2
            address[] memory path = abi.decode(encodedPath, (address[]));
            if (path.length == 0) {
                path = new address[](2);
                path[0] = _inputToken;
                path[1] = _outputToken;
            } else {
                _validateAMMPath(_inputToken, _outputToken, path);
            }
            input = abi.encode(address(this), inputAmount, 0, path, true);
        } else {
            // uniswap v3
            UniswapV3._validatePath(encodedPath, _inputToken, _outputToken);
            input = abi.encode(address(this), inputAmount, 0, encodedPath, true);
        }
    }

    function _tradeBalancerV2TokenToToken(
        address _inputToken,
        address _outputToken,
        bytes memory _data
    ) internal returns (uint256, uint256) {
        (uint256 inputAmount, uint256 deadline, address[] memory path, IBalancerV2Vault.BatchSwapStep[] memory swapSteps) = abi.decode(
            _data,
            (uint256, uint256, address[], IBalancerV2Vault.BatchSwapStep[])
        );
        _validateBalancerV2(_inputToken, _outputToken, inputAmount, path, swapSteps);
        int256[] memory limits = _buildBalancerV2Limits(path, int256(inputAmount), 0);
        int256[] memory amountDeltas = IBalancerV2Vault(balancerV2Vault).batchSwap(
            IBalancerV2Vault.SwapKind.GIVEN_IN,
            swapSteps,
            path,
            // Balancer supports internal balance which keeps user balance in their contract to skip actual token transfer for efficiency.
            // AMM user should receive tokens right away after swap, so we need to turn off internal balance flag here.
            IBalancerV2Vault.FundManagement({ sender: address(this), fromInternalBalance: false, recipient: payable(address(this)), toInternalBalance: false }),
            limits,
            deadline
        );
        // amount swapped out from balancer will denoted with negative sign
        return (inputAmount, uint256(-amountDeltas[amountDeltas.length - 1]));
    }

    function _tradeCurveTokenToToken(
        address _routerAddr,
        address _outputToken,
        bytes memory _data
    ) internal returns (uint256, uint256) {
        (uint256 inputAmount, uint8 version, int128 inputTokenIndex, int128 outputTokenIndex, uint16 swapMethod) = abi.decode(
            _data,
            (uint256, uint8, int128, int128, uint16)
        );
        uint256 balanceBefore = IERC20(_outputToken).balanceOf(address(this));
        require(version == 1 || version == 2, "AMMStrategy: Invalid Curve version");
        require(inputTokenIndex >= 0 && outputTokenIndex >= 0, "AMMStrategy: Invalid Curve index");
        if (version == 1) {
            require(swapMethod == 1 || swapMethod == 2, "AMMStrategy: Invalid swapMethod for CurveV1");
            ICurveFi curve = ICurveFi(_routerAddr);
            if (swapMethod == 1) {
                curve.exchange(inputTokenIndex, outputTokenIndex, inputAmount, 0);
            } else {
                curve.exchange_underlying(inputTokenIndex, outputTokenIndex, inputAmount, 0);
            }
        } else {
            ICurveFiV2 curve = ICurveFiV2(_routerAddr);
            require(swapMethod == 1, "AMMStrategy: Curve v2 no underlying");
            curve.exchange(uint128(inputTokenIndex), uint128(outputTokenIndex), inputAmount, 0, true);
        }
        uint256 balanceAfter = IERC20(_outputToken).balanceOf(address(this));
        return (inputAmount, balanceAfter - balanceBefore);
    }

    function _validateAMMPath(
        address _inputToken,
        address _outputToken,
        address[] memory _path
    ) internal pure {
        require(_path.length >= 2, "path length must be at least two");
        require(_path[0] == _inputToken, "invalid path");
        require(_path[_path.length - 1] == _outputToken, "invalid path");
    }

    function _validateBalancerV2(
        address _inputToken,
        address _outputToken,
        uint256 _inputAmount,
        address[] memory _path,
        IBalancerV2Vault.BatchSwapStep[] memory _swapSteps
    ) internal pure {
        require(_inputAmount <= uint256(type(int256).max), "AMMStrategy: InputAmount of BalancerV2 should be int256");
        _validateAMMPath(_inputToken, _outputToken, _path);
        require(_swapSteps.length > 0, "AMMStrategy: BalancerV2 requires at least one swap step");
        require(_path[_swapSteps[0].assetInIndex] == _inputToken, "AMMStrategy: BalancerV2 first step asset in should match taker asset");
        require(_path[_swapSteps[_swapSteps.length - 1].assetOutIndex] == _outputToken, "AMMStrategy: BalancerV2 last step asset out should match maker asset");

        require(_swapSteps[0].amount <= _inputAmount, "AMMStrategy: BalancerV2 cannot swap more than taker asset amount");
        for (uint256 i = 1; i < _swapSteps.length; ++i) {
            require(_swapSteps[i].amount == 0, "AMMStrategy: BalancerV2 can only specify amount at first step");
        }
    }

    function _buildBalancerV2Limits(
        address[] memory _path,
        int256 inputAmount,
        int256 _minOutputAmount
    ) internal pure returns (int256[] memory) {
        int256[] memory limits = new int256[](_path.length);
        // amount swapped in to balancer will denoted with positive sign
        limits[0] = inputAmount;
        for (uint256 i = 1; i < _path.length - 1; ++i) {
            // we only care final maker asset out amount
            limits[i] = type(int256).max;
        }
        // amount swapped out from balancer will denoted with negative sign
        limits[_path.length - 1] = -_minOutputAmount;
        return limits;
    }
}<|MERGE_RESOLUTION|>--- conflicted
+++ resolved
@@ -17,11 +17,6 @@
 
 contract AMMStrategy is IAMMStrategy, Ownable {
     using SafeERC20 for IERC20;
-<<<<<<< HEAD
-    using SafeMath for uint256;
-=======
-    using Bytes for bytes;
->>>>>>> e4dcf19c
 
     address public genericSwap;
     address public immutable sushiswapRouter;
@@ -133,7 +128,7 @@
         uint256 balanceBefore = IERC20(_outputToken).balanceOf(address(this));
         IUniversalRouter(uniswapUniversalRouter).execute(commands, inputs, deadline);
         uint256 balanceAfter = IERC20(_outputToken).balanceOf(address(this));
-        return (inputAmount, balanceAfter.sub(balanceBefore));
+        return (inputAmount, balanceAfter - balanceBefore);
     }
 
     function _genUniswapInput(
