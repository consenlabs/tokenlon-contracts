// SPDX-License-Identifier: MIT
pragma solidity ^0.8.0;

<<<<<<< HEAD
import { StdStorage, stdStorage } from "forge-std/StdStorage.sol";
import { ERC20 } from "@openzeppelin/contracts/token/ERC20/ERC20.sol";
import { Addresses } from "test/utils/Addresses.sol";
=======
import "forge-std/Test.sol";
import "@openzeppelin/contracts/token/ERC20/ERC20.sol";
>>>>>>> 82f2fdac

contract BalanceUtil is Test {
    using stdStorage for StdStorage;

    function externalDeal(
        address tokenAddr,
        address userAddr,
        uint256 amountInWei,
        bool updateTotalSupply
    ) public {
        deal(tokenAddr, userAddr, amountInWei, updateTotalSupply);
    }

    function setERC20Balance(
        address tokenAddr,
        address userAddr,
        uint256 amount
    ) internal {
        uint256 decimals = uint256(ERC20(tokenAddr).decimals());
        uint256 amountInWei = amount * (10**decimals);
        // First try to update `totalSupply` together, but this would fail with WETH because WETH does not store `totalSupply` in storage
        try this.externalDeal(tokenAddr, userAddr, amountInWei, true) {} catch {
            // If it fails, try again without update `totalSupply`
            deal(tokenAddr, userAddr, amountInWei, false);
        }
    }
}<|MERGE_RESOLUTION|>--- conflicted
+++ resolved
@@ -1,14 +1,9 @@
 // SPDX-License-Identifier: MIT
 pragma solidity ^0.8.0;
 
-<<<<<<< HEAD
 import { StdStorage, stdStorage } from "forge-std/StdStorage.sol";
+import { Test } from "forge-std/Test.sol";
 import { ERC20 } from "@openzeppelin/contracts/token/ERC20/ERC20.sol";
-import { Addresses } from "test/utils/Addresses.sol";
-=======
-import "forge-std/Test.sol";
-import "@openzeppelin/contracts/token/ERC20/ERC20.sol";
->>>>>>> 82f2fdac
 
 contract BalanceUtil is Test {
     using stdStorage for StdStorage;
